# Kernel

> If you are looking for Kernel v3 source code, [it's sitting here](https://github.com/zerodevapp/kernel_v3) while we figure out how to merge it.

Kernel is a smart contract account that is:

- Compatible with [ERC-4337](https://eips.ethereum.org/EIPS/eip-4337).
- Modular (supports [plugins](./src/validator)).
- [Highly gas-efficient](https://github.com/zerodevapp/aa-benchmark).

Kernel is also a winner of [the inaugural Ethereum AA grant](https://erc4337.mirror.xyz/hRn_41cef8oKn44ZncN9pXvY3VID6LZOtpLlktXYtmA).  At the time of writing, [Kernel powers over 60% of all AA wallets](https://twitter.com/SixdegreeLab/status/1705585256638849325?s=20).

Kernel is supported by all major AA SDKs, including:

- [ZeroDev](https://docs.zerodev.app/)
- [Permissionless.js](https://docs.pimlico.io/permissionless/how-to/accounts/use-kernel-account)
- [UserOp.js](https://docs.stackup.sh/docs/useropjs-presets#kernel)

## Resources

- [Learn more about plugins](https://docs.zerodev.app/sdk/plugins/intro)
- [Read the source code](https://github.com/zerodevapp/kernel)

## Build

Make sure [Foundry](https://github.com/foundry-rs/foundry) is installed.  Then:

```
forge install
forge build
forge test
```

## License

MIT

## Addresses

<details>
<<<<<<< HEAD
=======
<summary>v3.0</summary>

| Name                 | Address                                    |
| -------------------- | ------------------------------------------ |
| Meta Factory         | 0xd703aaE79538628d27099B8c4f621bE4CCd142d5 |
| Factory              | 0x6723b44Abeec4E71eBE3232BD5B455805baDD22f |
| Kernel               | 0x94F097E1ebEB4ecA3AAE54cabb08905B239A7D27 |
| ECDSA Validator      | 0x8104e3Ad430EA6d354d013A6789fDFc71E671c43 |

</details>

<details>
>>>>>>> da0cf196
<summary>v2.4</summary>

| Name                 | Address                                    |
| -------------------- | ------------------------------------------ |
| Kernel               | 0xd3082872F8B06073A021b4602e022d5A070d7cfC |
| KernelFactory        | 0x5de4839a76cf55d0c90e2061ef4386d962E15ae3 |
| SessionKeyValidator  | 0xB8E3c4bEaACAd06f6092793012DA4a8cB23D6123 |
| ECDSA Validator      | 0xd9AB5096a832b9ce79914329DAEE236f8Eea0390 |
</details>

<details>
<summary>v2.3</summary>

| Name                 | Address                                    |
| -------------------- | ------------------------------------------ |
| Kernel               | 0xD3F582F6B4814E989Ee8E96bc3175320B5A540ab |
| KernelFactory        | 0x5de4839a76cf55d0c90e2061ef4386d962E15ae3 |
| KernelLite           | 0x482EC42E88a781485E1B6A4f07a0C5479d183291 |
| SessionKeyValidator  | 0xB8E3c4bEaACAd06f6092793012DA4a8cB23D6123 |
| ECDSA Validator      | 0xd9AB5096a832b9ce79914329DAEE236f8Eea0390 |
</details>

<details>
<summary>v2.2</summary>

| Name                 | Address                                    |
| -------------------- | ------------------------------------------ |
| Kernel               | 0x0DA6a956B9488eD4dd761E59f52FDc6c8068E6B5 |
| KernelFactory        | 0x5de4839a76cf55d0c90e2061ef4386d962E15ae3 |
| KernelLite           | 0xbEdb61Be086F3f15eE911Cc9AB3EEa945DEbFa96 |
| SessionKeyValidator  | 0xB8E3c4bEaACAd06f6092793012DA4a8cB23D6123 |
| ECDSA Validator      | 0xd9AB5096a832b9ce79914329DAEE236f8Eea0390 |

</details>

<details>
<summary>v2.1</summary>

| Name                 | Address                                    |
| -------------------- | ------------------------------------------ |
| Kernel               | 0xf048AD83CB2dfd6037A43902a2A5Be04e53cd2Eb |
| KernelFactory        | 0x5de4839a76cf55d0c90e2061ef4386d962E15ae3 |
| SessionKeyValidator  | 0xB8E3c4bEaACAd06f6092793012DA4a8cB23D6123 |
| ECDSA Validator      | 0xd9AB5096a832b9ce79914329DAEE236f8Eea0390 |
</details>

<details>
<summary>v2.0</summary>

| Name            | Address                                    |
| --------------- | ------------------------------------------ |
| Kernel          | 0xeB8206E02f6AB1884cfEa58CC7BabdA7d55aC957 |
| TempKernel      | 0x727A10897e70cd3Ab1a6e43d59A12ab0895A4995 |
| KernelFactory   | 0x12358cA00141D09cB90253F05a1DD16bE93A8EE6 |
| ECDSA Validator | 0x180D6465F921C7E0DEA0040107D342c87455fFF5 |
| ECDSA Factory   | 0xAf299A1f51560F51A1F3ADC0a5991Ac74b61b0BE |
</details><|MERGE_RESOLUTION|>--- conflicted
+++ resolved
@@ -38,8 +38,6 @@
 ## Addresses
 
 <details>
-<<<<<<< HEAD
-=======
 <summary>v3.0</summary>
 
 | Name                 | Address                                    |
@@ -52,7 +50,6 @@
 </details>
 
 <details>
->>>>>>> da0cf196
 <summary>v2.4</summary>
 
 | Name                 | Address                                    |
