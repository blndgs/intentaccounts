// SPDX-License-Identifier: MIT
pragma solidity ^0.8.0;

import {IEntryPoint} from "I4337/interfaces/IEntryPoint.sol";
import "src/Kernel.sol";
import "src/lite/KernelLiteECDSA.sol";
// test artifacts
// test utils
import "forge-std/Test.sol";
import {ERC4337Utils} from "./utils/ERC4337Utils.sol";
import {KernelTestBase} from "./KernelTestBase.sol";
import {TestExecutor} from "./mock/TestExecutor.sol";
import {TestValidator} from "./mock/TestValidator.sol";
import {ECDSAValidator} from "src/validator/ECDSAValidator.sol";

using ERC4337Utils for IEntryPoint;

contract KernelECDSATest is KernelTestBase {
    ECDSAValidator ecdsa;

    function setUp() public {
        ecdsa = new ECDSAValidator();
        _initialize();
        kernelImpl = Kernel(payable(address(new KernelLiteECDSA(entryPoint, ecdsa))));
        vm.startPrank(factoryOwner);
        factory.setImplementation(address(kernelImpl), true);
        vm.stopPrank();

        _setAddress();
        _setExecutionDetail();
    }

    function _setExecutionDetail() internal virtual override {
        executionDetail.executor = address(new TestExecutor());
        executionSig = TestExecutor.doNothing.selector;
        executionDetail.validator = new TestValidator();
    }

    function getEnableData() internal view virtual override returns (bytes memory) {
        return "";
    }

    function getValidatorSignature(UserOperation memory) internal view virtual override returns (bytes memory) {
        return "";
    }

    function getOwners() internal view override returns (address[] memory) {
        address[] memory owners = new address[](1);
        owners[0] = owner;
        return owners;
    }

    function getInitializeData() internal view override returns (bytes memory) {
        return abi.encodeWithSelector(KernelStorage.initialize.selector, address(ecdsa), abi.encodePacked(owner));
    }

    function test_set_default_validator() external override {
        TestValidator newValidator = new TestValidator();
        bytes memory empty;
        UserOperation memory op = buildUserOperation(
            abi.encodeWithSelector(KernelStorage.setDefaultValidator.selector, address(newValidator), empty)
        );
        vm.expectEmit(true, true, true, false, address(entryPoint));
        emit UserOperationEvent(entryPoint.getUserOpHash(op), address(kernel), address(0), op.nonce, false, 0, 0);
        performUserOperationWithSig(op);
    }

    function signUserOp(UserOperation memory op) internal view override returns (bytes memory) {
        return abi.encodePacked(bytes4(0x00000000), entryPoint.signUserOpHash(vm, ownerKey, op));
    }

    function signHash(bytes32 hash) internal view override returns (bytes memory) {
        (uint8 v, bytes32 r, bytes32 s) = vm.sign(ownerKey, ECDSA.toEthSignedMessageHash(hash));
        return abi.encodePacked(r, s, v);
    }

    function getWrongSignature(UserOperation memory op) internal view override returns (bytes memory) {
        return abi.encodePacked(bytes4(0x00000000), entryPoint.signUserOpHash(vm, ownerKey + 1, op));
    }

    function getWrongSignature(bytes32 hash) internal view override returns (bytes memory) {
        (uint8 v, bytes32 r, bytes32 s) = vm.sign(ownerKey + 1, ECDSA.toEthSignedMessageHash(hash));
        return abi.encodePacked(r, s, v);
    }

    function test_default_validator_enable() external override {
        vm.skip(true);
    }

    function test_default_validator_disable() external override {
        vm.skip(true);
    }

    function test_fail_validate_not_activate() external override {
        vm.skip(true);
    }

    function test_transfer_ownership() external {
        address newOwner = makeAddr("new owner");
<<<<<<< HEAD
        UserOperation memory op =
            buildUserOperation(abi.encodeWithSelector(KernelLiteECDSA.transferOwnership.selector, newOwner));
=======
        UserOperation memory op = entryPoint.fillUserOp(
            address(kernel), abi.encodeWithSelector(KernelLiteECDSA.transferOwnership.selector, newOwner)
        );
        op.signature = signUserOp(op);
        UserOperation[] memory ops = new UserOperation[](1);
        ops[0] = op;
>>>>>>> 160957fc
        vm.expectEmit(true, true, true, false, address(entryPoint));
        emit UserOperationEvent(entryPoint.getUserOpHash(op), address(kernel), address(0), op.nonce, false, 0, 0);
        performUserOperationWithSig(op);
    }
}<|MERGE_RESOLUTION|>--- conflicted
+++ resolved
@@ -97,17 +97,12 @@
 
     function test_transfer_ownership() external {
         address newOwner = makeAddr("new owner");
-<<<<<<< HEAD
-        UserOperation memory op =
-            buildUserOperation(abi.encodeWithSelector(KernelLiteECDSA.transferOwnership.selector, newOwner));
-=======
         UserOperation memory op = entryPoint.fillUserOp(
             address(kernel), abi.encodeWithSelector(KernelLiteECDSA.transferOwnership.selector, newOwner)
         );
         op.signature = signUserOp(op);
         UserOperation[] memory ops = new UserOperation[](1);
         ops[0] = op;
->>>>>>> 160957fc
         vm.expectEmit(true, true, true, false, address(entryPoint));
         emit UserOperationEvent(entryPoint.getUserOpHash(op), address(kernel), address(0), op.nonce, false, 0, 0);
         performUserOperationWithSig(op);
