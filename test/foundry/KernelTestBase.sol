// SPDX-License-Identifier: MIT
pragma solidity ^0.8.0;

import {IEntryPoint} from "I4337/interfaces/IEntryPoint.sol";
import {ENTRYPOINT_0_6_ADDRESS, ENTRYPOINT_0_6_BYTECODE} from "I4337/artifacts/EntryPoint_0_6.sol";
import {CREATOR_0_6_BYTECODE, CREATOR_0_6_ADDRESS} from "I4337/artifacts/EntryPoint_0_6.sol";
import {UserOperation} from "I4337/interfaces/UserOperation.sol";
import {Kernel} from "src/Kernel.sol";
import {Operation} from "src/common/Enums.sol";
import {Compatibility} from "src/abstract/Compatibility.sol";
import {IKernel} from "src/interfaces/IKernel.sol";
import {KernelFactory} from "src/factory/KernelFactory.sol";
import {IKernelValidator} from "src/interfaces/IKernelValidator.sol";

import {Call, ExecutionDetail} from "src/common/Structs.sol";
import {ValidationData, ValidUntil, ValidAfter} from "src/common/Types.sol";
import {KERNEL_VERSION, KERNEL_NAME} from "src/common/Constants.sol";

import {ERC4337Utils} from "test/foundry/utils/ERC4337Utils.sol";
import {Test} from "forge-std/Test.sol";
import {console} from "forge-std/Console.sol";
import {TestValidator} from "./mock/TestValidator.sol";
import {TestExecutor} from "./mock/TestExecutor.sol";
import {TestERC721} from "./mock/TestERC721.sol";
import {TestERC1155} from "./mock/TestERC1155.sol";

using ERC4337Utils for IEntryPoint;

abstract contract KernelTestBase is Test {
    // to support 0.8.19
    // also, weird error came up when i did Compatibility.Received
    event Received(address sender, uint256 amount);
    event UserOperationEvent(
        bytes32 indexed userOpHash,
        address indexed sender,
        address indexed paymaster,
        uint256 nonce,
        bool success,
        uint256 actualGasCost,
        uint256 actualGasUsed
    );
    event Upgraded(address indexed newImplementation);

    Kernel kernel;
    Kernel kernelImpl;
    KernelFactory factory;
    IEntryPoint entryPoint;
    IKernelValidator defaultValidator;
    address owner;
    uint256 ownerKey;
    address payable beneficiary;
    address factoryOwner;

    bytes4 executionSig;
    ExecutionDetail executionDetail;

    function _initialize() internal {
        (owner, ownerKey) = makeAddrAndKey("owner");
        (factoryOwner,) = makeAddrAndKey("factoryOwner");
        beneficiary = payable(address(makeAddr("beneficiary")));
        vm.etch(ENTRYPOINT_0_6_ADDRESS, ENTRYPOINT_0_6_BYTECODE);
        entryPoint = IEntryPoint(payable(ENTRYPOINT_0_6_ADDRESS));
        vm.etch(CREATOR_0_6_ADDRESS, CREATOR_0_6_BYTECODE);
        kernelImpl = new Kernel(entryPoint);
        factory = new KernelFactory(factoryOwner, entryPoint);
        vm.startPrank(factoryOwner);
        factory.setImplementation(address(kernelImpl), true);
        vm.stopPrank();
    }

    function _setExecutionDetail() internal virtual;

    function getEnableData() internal view virtual returns (bytes memory);

    function getValidatorSignature(UserOperation memory op) internal view virtual returns (bytes memory);

    function getOwners() internal virtual returns (address[] memory _owners);

    function getInitializeData() internal view virtual returns (bytes memory);

    function signUserOp(UserOperation memory op) internal view virtual returns (bytes memory);

    function getWrongSignature(UserOperation memory op) internal view virtual returns (bytes memory);

    function signHash(bytes32 hash) internal view virtual returns (bytes memory);

    function getWrongSignature(bytes32 hash) internal view virtual returns (bytes memory);

    function test_default_validator_enable() external virtual;

    function test_default_validator_disable() external virtual;

    function test_external_call_execute_success() external virtual {
        address[] memory validCallers = getOwners();
        for (uint256 i = 0; i < validCallers.length; i++) {
            vm.prank(validCallers[i]);
            kernel.execute(validCallers[i], 0, "", Operation.Call);
        }
    }

<<<<<<< HEAD
    function test_external_call_execute_delegatecall_success() external virtual {
=======
    function test_external_call_execute_delegatecall_success() external {
>>>>>>> 160957fc
        address[] memory validCallers = getOwners();
        for (uint256 i = 0; i < validCallers.length; i++) {
            vm.prank(validCallers[i]);
            kernel.executeDelegateCall(validCallers[i], "");
        }
    }

<<<<<<< HEAD
    function test_external_call_execute_delegatecall_fail() external virtual {
        address[] memory validCallers = getOwners();
        for (uint256 i = 0; i < validCallers.length; i++) {
            vm.prank(address(uint160(validCallers[i]) + 1));
            vm.expectRevert();
            kernel.executeDelegateCall(validCallers[i], "");
        }
    }

    function test_external_call_execute_delegatecall_option_fail() external {
=======
    function test_external_call_execute_delegatecall_fail() external {
>>>>>>> 160957fc
        address[] memory validCallers = getOwners();
        for (uint256 i = 0; i < validCallers.length; i++) {
            vm.prank(address(uint160(validCallers[i]) + 1));
            vm.expectRevert();
            kernel.executeDelegateCall(validCallers[i], "");
        }
    }

    function test_external_call_execute_delegatecall_option_fail() external {
        address[] memory validCallers = getOwners();
        for (uint256 i = 0; i < validCallers.length; i++) {
            vm.prank(validCallers[i]);
            vm.expectRevert();
            kernel.execute(validCallers[i], 0, "", Operation.DelegateCall);
        }
    }

    function test_external_call_execute_fail() external {
        address[] memory validCallers = getOwners();
        for (uint256 i = 0; i < validCallers.length; i++) {
            vm.prank(address(uint160(validCallers[i]) + 1));
            vm.expectRevert();
            kernel.execute(validCallers[i], 0, "", Operation.Call);
        }
    }

    function test_external_call_batch_execute_success() external virtual {
        Call[] memory calls = new Call[](1);
        calls[0] = Call(owner, 0, "");
        vm.prank(owner);
        kernel.executeBatch(calls);
    }

    function test_external_call_batch_execute_fail() external {
        Call[] memory calls = new Call[](1);
        calls[0] = Call(owner, 0, "");
        vm.prank(address(uint160(owner) - 1));
        vm.expectRevert();
        kernel.executeBatch(calls);
    }

    function test_get_nonce() external {
        assertEq(kernel.getNonce(), entryPoint.getNonce(address(kernel), 0));
        assertEq(kernel.getNonce(100), entryPoint.getNonce(address(kernel), 100));
    }

    function test_get_nonce(uint192 key) external {
        assertEq(kernel.getNonce(key), entryPoint.getNonce(address(kernel), key));
    }

    function test_eip712() external {
        (bytes1 fields, string memory name, string memory version,, address verifyingContract, bytes32 salt,) =
            kernel.eip712Domain();
        assertEq(fields, bytes1(hex"0f"));
        assertEq(name, KERNEL_NAME);
        assertEq(version, KERNEL_VERSION);
        assertEq(verifyingContract, address(kernel));
        assertEq(salt, bytes32(0));
    }

    function test_upgrade() external {
        vm.startPrank(address(entryPoint));
        vm.expectEmit(true, false, false, false, address(kernel));
        emit Upgraded(address(0xdeadbeef));
        kernel.upgradeTo(address(0xdeadbeef));
    }

    function test_external_call_default() external virtual {
        vm.startPrank(owner);
        (bool success,) = address(kernel).call(abi.encodePacked("Hello world"));
        assertEq(success, true);
    }

    function test_initialize() external {
        factory.createAccount(address(kernelImpl), getInitializeData(), 1);
    }

    function test_initialize_twice() external {
        (bool success,) = address(kernel).call(getInitializeData());
        assertEq(success, false);
    }

    function test_should_return_address_if_deployed() external {
        address proxy = factory.createAccount(address(kernelImpl), getInitializeData(), 0);
        assertEq(proxy, address(kernel));
    }

<<<<<<< HEAD
    function test_validate_signature() external virtual {
=======
    function test_validate_signature() external {
>>>>>>> 160957fc
        Kernel kernel2 = Kernel(payable(factory.createAccount(address(kernelImpl), getInitializeData(), 3)));
        bytes32 hash = keccak256(abi.encodePacked("hello world"));
        bytes32 digest = keccak256(
            abi.encodePacked(
                "\x19\x01", ERC4337Utils._buildDomainSeparator(KERNEL_NAME, KERNEL_VERSION, address(kernel)), hash
            )
        );
        bytes memory sig = signHash(digest);
        assertEq(kernel.isValidSignature(hash, sig), Kernel.isValidSignature.selector);
        assertEq(kernel2.isValidSignature(hash, sig), bytes4(0xffffffff));
    }

    function test_fail_validate_wrongsignature() external virtual {
        bytes32 hash = keccak256(abi.encodePacked("hello world"));
        bytes memory sig = getWrongSignature(hash);
        assertEq(kernel.isValidSignature(hash, sig), bytes4(0xffffffff));
    }

    function test_fail_validate_not_activate() external virtual {
        TestValidator newDefaultValidator = new TestValidator();
        vm.startPrank(address(entryPoint));
        kernel.setDefaultValidator(newDefaultValidator, "");
        vm.stopPrank();

        newDefaultValidator.setData(false, 0, 0);

        vm.warp(100000);

        bytes32 hash = keccak256(abi.encodePacked("hello world"));
        assertEq(kernel.isValidSignature(hash, ""), bytes4(0xffffffff));
        newDefaultValidator.setData(true, uint48(block.timestamp + 1000), uint48(0));
        assertEq(kernel.isValidSignature(hash, ""), bytes4(0xffffffff));
        newDefaultValidator.setData(true, uint48(0), uint48(block.timestamp - 1000));
        assertEq(kernel.isValidSignature(hash, ""), bytes4(0xffffffff));
    }

    function test_should_emit_event_on_receive() external {
        vm.expectEmit(address(kernel));
        emit Received(address(this), 1000);
        (bool success,) = address(kernel).call{value: 1000}("");
        assertEq(success, true);
    }

    function test_should_receive_erc721() external {
        TestERC721 token = new TestERC721();
        token.safeMint(address(kernel), 1);
    }

    function test_should_receive_erc1155() external {
        TestERC1155 token = new TestERC1155();
        token.mint(address(kernel), 1, 1000, "");
    }

    function test_should_receive_erc1155_batch() external {
        TestERC1155 token = new TestERC1155();
        uint256[] memory ids = new uint256[](2);
        ids[0] = 1;
        ids[1] = 2;
        uint256[] memory amounts = new uint256[](2);
        amounts[0] = 1000;
        amounts[1] = 1000;
        token.batchMint(address(kernel), ids, amounts, "");
    }

    function test_set_default_validator() external virtual {
        TestValidator newDefaultValidator = new TestValidator();
        bytes memory empty;
        UserOperation memory op = buildUserOperation(
            abi.encodeWithSelector(IKernel.setDefaultValidator.selector, address(newDefaultValidator), empty)
        );
        performUserOperationWithSig(op);
        assertEq(address(IKernel(address(kernel)).getDefaultValidator()), address(newDefaultValidator));
    }

    function test_disable_mode() external {
        vm.warp(1000);
        bytes memory empty;
        UserOperation memory op = buildUserOperation(
            abi.encodeWithSelector(IKernel.disableMode.selector, bytes4(0x00000001), address(0), empty)
        );
        performUserOperationWithSig(op);
        assertEq(uint256(bytes32(IKernel(address(kernel)).getDisabledMode())), 1 << 224);
        assertEq(uint256(IKernel(address(kernel)).getLastDisabledTime()), block.timestamp);
    }

    function test_set_execution() external {
        TestValidator newValidator = new TestValidator();
        UserOperation memory op = buildUserOperation(
            abi.encodeWithSelector(
                IKernel.setExecution.selector,
                bytes4(0xdeadbeef),
                address(0xdead),
                address(newValidator),
                uint48(0),
                uint48(0),
                bytes("")
            )
        );
        performUserOperationWithSig(op);
        ExecutionDetail memory execution = IKernel(address(kernel)).getExecution(bytes4(0xdeadbeef));
        assertEq(execution.executor, address(0xdead));
        assertEq(address(execution.validator), address(newValidator));
        assertEq(uint256(ValidUntil.unwrap(execution.validUntil)), uint256(0));
        assertEq(uint256(ValidAfter.unwrap(execution.validAfter)), uint256(0));
    }

    function test_external_call_execution() external virtual {
        TestValidator newValidator = new TestValidator();
        UserOperation memory op = buildUserOperation(
            abi.encodeWithSelector(
                IKernel.setExecution.selector,
                bytes4(0xdeadbeef),
                address(0xdead),
                address(newValidator),
                uint48(0),
                uint48(0),
                bytes("")
            )
        );
        performUserOperationWithSig(op);
        ExecutionDetail memory execution = IKernel(address(kernel)).getExecution(bytes4(0xdeadbeef));
        assertEq(execution.executor, address(0xdead));
        assertEq(address(execution.validator), address(newValidator));
        assertEq(uint256(ValidUntil.unwrap(execution.validUntil)), uint256(0));
        assertEq(uint256(ValidAfter.unwrap(execution.validAfter)), uint256(0));

        address randomAddr = makeAddr("random");
        newValidator.sudoSetCaller(address(kernel), randomAddr);
        vm.startPrank(randomAddr);
        (bool success,) = address(kernel).call(abi.encodePacked(bytes4(0xdeadbeef)));
        assertEq(success, true);
        vm.stopPrank();

        address notAllowed = makeAddr("notAllowed");
        vm.startPrank(notAllowed);
        (bool success2,) = address(kernel).call(abi.encodePacked(bytes4(0xdeadbeef)));
        assertEq(success2, false);
        vm.stopPrank();
    }

    function test_revert_when_mode_disabled() external {
        vm.warp(1000);
        bytes memory empty;
        UserOperation memory op = buildUserOperation(
            abi.encodeWithSelector(IKernel.disableMode.selector, bytes4(0x00000001), address(0), empty)
        );
        performUserOperationWithSig(op);

        // try to run with mode 0x00000001
        op = buildUserOperation(abi.encodeWithSelector(IKernel.disableMode.selector, bytes4(0x00000001)));
        op.signature = abi.encodePacked(bytes4(0x00000001), entryPoint.signUserOpHash(vm, ownerKey, op));
        vm.expectRevert(
            abi.encodeWithSelector(IEntryPoint.FailedOp.selector, 0, string.concat("AA23 reverted (or OOG)"))
        );
        performUserOperation(op);
    }

    // validate user op
    function test_validateUserOp_fail_not_entryPoint() external {
        UserOperation memory op = buildUserOperation(abi.encodeWithSelector(TestExecutor.doNothing.selector));
        vm.expectRevert(IKernel.NotEntryPoint.selector);
        kernel.validateUserOp(op, bytes32(hex"deadbeef"), uint256(100));
    }

    function test_validateUserOp_fail_invalid_mode() external {
        UserOperation memory op = buildUserOperation(abi.encodeWithSelector(TestExecutor.doNothing.selector));
        op.signature = hex"00000003";
        vm.prank(address(entryPoint));
        ValidationData res = kernel.validateUserOp(op, bytes32(hex"deadbeef"), uint256(100));
        assertEq(ValidationData.unwrap(res), 1);
    }

    function test_sudo() external {
        UserOperation memory op = buildUserOperation(abi.encodeWithSelector(TestExecutor.doNothing.selector));
        performUserOperationWithSig(op);
    }

    function test_sudo_wrongSig() external {
        UserOperation memory op = buildUserOperation(abi.encodeWithSelector(TestExecutor.doNothing.selector));
        op.signature = getWrongSignature(op);
        vm.expectRevert();
        performUserOperation(op);
    }

    // mode 2 tests
    function test_mode_2() public {
        UserOperation memory op = buildUserOperation(abi.encodePacked(executionSig));

        op.signature = buildEnableSignature(
            op, executionSig, uint48(0), uint48(0), executionDetail.validator, executionDetail.executor
        );
        vm.expectEmit(true, true, true, false, address(entryPoint));
        emit UserOperationEvent(entryPoint.getUserOpHash(op), address(kernel), address(0), op.nonce, false, 0, 0);
        performUserOperation(op);
    }

    function buildEnableSignature(
        UserOperation memory op,
        bytes4 selector,
        uint48 validAfter,
        uint48 validUntil,
        IKernelValidator validator,
        address executor
    ) internal view returns (bytes memory sig) {
        require(address(executionDetail.validator) != address(0), "execution detail not set");
        bytes memory enableData = getEnableData();
        bytes32 digest = getTypedDataHash(selector, validAfter, validUntil, address(validator), executor, enableData);
        bytes memory enableSig = signHash(digest);
        sig = getValidatorSignature(op);
        sig = abi.encodePacked(
            bytes4(0x00000002),
            validAfter,
            validUntil,
            address(validator),
            executor,
            uint256(enableData.length),
            enableData,
            enableSig.length,
            enableSig,
            sig
        );
    }

    function test_enable_then_mode_1() public {
        UserOperation memory op = buildUserOperation(
            abi.encodeWithSelector(
                IKernel.setExecution.selector,
                executionSig,
                executionDetail.executor,
                executionDetail.validator,
                ValidUntil.wrap(0),
                ValidAfter.wrap(0),
                getEnableData()
            )
        );
        performUserOperationWithSig(op);
        op = buildUserOperation(abi.encodeWithSelector(executionSig));
        op.signature = abi.encodePacked(bytes4(0x00000001), getValidatorSignature(op));
        performUserOperation(op);
    }

    function _setAddress() internal {
        kernel = Kernel(payable(address(factory.createAccount(address(kernelImpl), getInitializeData(), 0))));
        vm.deal(address(kernel), 1e30);
    }

    // computes the hash of the fully encoded EIP-712 message for the domain, which can be used to recover the signer
    function getTypedDataHash(
        bytes4 sig,
        uint48 validUntil,
        uint48 validAfter,
        address validator,
        address executor,
        bytes memory enableData
    ) public view returns (bytes32) {
        return keccak256(
            abi.encodePacked(
                "\x19\x01",
                ERC4337Utils._buildDomainSeparator(KERNEL_NAME, KERNEL_VERSION, address(kernel)),
                ERC4337Utils.getStructHash(sig, validUntil, validAfter, validator, executor, enableData)
            )
        );
    }

    function buildUserOperation(bytes memory callData) internal view returns (UserOperation memory op) {
        return entryPoint.fillUserOp(address(kernel), callData);
    }

    function performUserOperationWithSig(UserOperation memory op) internal {
        op.signature = signUserOp(op);
        UserOperation[] memory ops = new UserOperation[](1);
        ops[0] = op;
        entryPoint.handleOps(ops, beneficiary);
    }

    function performUserOperation(UserOperation memory op) internal {
        UserOperation[] memory ops = new UserOperation[](1);
        ops[0] = op;
        entryPoint.handleOps(ops, beneficiary);
    }
}<|MERGE_RESOLUTION|>--- conflicted
+++ resolved
@@ -98,11 +98,7 @@
         }
     }
 
-<<<<<<< HEAD
     function test_external_call_execute_delegatecall_success() external virtual {
-=======
-    function test_external_call_execute_delegatecall_success() external {
->>>>>>> 160957fc
         address[] memory validCallers = getOwners();
         for (uint256 i = 0; i < validCallers.length; i++) {
             vm.prank(validCallers[i]);
@@ -110,7 +106,6 @@
         }
     }
 
-<<<<<<< HEAD
     function test_external_call_execute_delegatecall_fail() external virtual {
         address[] memory validCallers = getOwners();
         for (uint256 i = 0; i < validCallers.length; i++) {
@@ -121,9 +116,6 @@
     }
 
     function test_external_call_execute_delegatecall_option_fail() external {
-=======
-    function test_external_call_execute_delegatecall_fail() external {
->>>>>>> 160957fc
         address[] memory validCallers = getOwners();
         for (uint256 i = 0; i < validCallers.length; i++) {
             vm.prank(address(uint160(validCallers[i]) + 1));
@@ -211,11 +203,7 @@
         assertEq(proxy, address(kernel));
     }
 
-<<<<<<< HEAD
     function test_validate_signature() external virtual {
-=======
-    function test_validate_signature() external {
->>>>>>> 160957fc
         Kernel kernel2 = Kernel(payable(factory.createAccount(address(kernelImpl), getInitializeData(), 3)));
         bytes32 hash = keccak256(abi.encodePacked("hello world"));
         bytes32 digest = keccak256(
