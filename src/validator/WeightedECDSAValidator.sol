pragma solidity ^0.8.0;

import "src/common/Types.sol";
import {UserOperation} from "I4337/interfaces/UserOperation.sol";
import {ECDSA} from "solady/utils/ECDSA.sol";
import {EIP712} from "solady/utils/EIP712.sol";
import {IKernelValidator} from "src/interfaces/IKernelValidator.sol";
import {SIG_VALIDATION_FAILED} from "src/common/Constants.sol";

struct WeightedECDSAValidatorStorage {
    uint24 totalWeight;
    uint24 threshold;
    uint48 delay;
    address firstGuardian;
}

struct GuardianStorage {
    uint24 weight;
    address nextGuardian;
}

enum ProposalStatus {
    Ongoing, // all proposal is ongoing by default
    Approved,
    Rejected,
    Executed
}

struct ProposalStorage {
    ProposalStatus status;
    ValidAfter validAfter;
}

enum VoteStatus {
    NA,
    Approved
}

struct VoteStorage {
    VoteStatus status;
}

contract WeightedECDSAValidator is EIP712, IKernelValidator {
    mapping(address kernel => WeightedECDSAValidatorStorage) public weightedStorage;
    mapping(address guardian => mapping(address kernel => GuardianStorage)) public guardian;
    mapping(bytes32 callDataAndNonceHash => mapping(address kernel => ProposalStorage)) public proposalStatus;
    mapping(bytes32 callDataAndNonceHash => mapping(address guardian => mapping(address kernel => VoteStorage))) public
        voteStatus;

    event GuardianAdded(address indexed guardian, address indexed kernel, uint24 weight);
    event GuardianRemoved(address indexed guardian, address indexed kernel);

    function _domainNameAndVersion() internal pure override returns (string memory, string memory) {
        return ("WeightedECDSAValidator", "0.0.3");
    }

    function _addGuardians(address[] memory _guardians, uint24[] memory _weights, address _kernel) internal {
        uint24 totalWeight = weightedStorage[_kernel].totalWeight;
        require(_guardians.length == _weights.length, "Length mismatch");
        uint160 prevGuardian = uint160(weightedStorage[_kernel].firstGuardian);
        for (uint256 i = 0; i < _guardians.length; i++) {
            require(_guardians[i] != _kernel, "Guardian cannot be self");
            require(_guardians[i] != address(0), "Guardian cannot be 0");
            require(_weights[i] != 0, "Weight cannot be 0");
            require(guardian[_guardians[i]][_kernel].weight == 0, "Guardian already enabled");
            require(uint160(_guardians[i]) < prevGuardian, "Guardians not sorted");
            guardian[_guardians[i]][_kernel] =
                GuardianStorage({weight: _weights[i], nextGuardian: weightedStorage[_kernel].firstGuardian});
            weightedStorage[_kernel].firstGuardian = _guardians[i];
            totalWeight += _weights[i];
            prevGuardian = uint160(_guardians[i]);
            emit GuardianAdded(_guardians[i], _kernel, _weights[i]);
        }
        weightedStorage[_kernel].totalWeight = totalWeight;
    }

    function enable(bytes calldata _data) external payable override {
        (address[] memory _guardians, uint24[] memory _weights, uint24 _threshold, uint48 _delay) =
            abi.decode(_data, (address[], uint24[], uint24, uint48));
        require(_guardians.length == _weights.length, "Length mismatch");
        require(weightedStorage[msg.sender].totalWeight == 0, "Already enabled");
        weightedStorage[msg.sender].firstGuardian = address(uint160(type(uint160).max));
        _addGuardians(_guardians, _weights, msg.sender);
        weightedStorage[msg.sender].delay = _delay;
        weightedStorage[msg.sender].threshold = _threshold;
        require(_threshold <= weightedStorage[msg.sender].totalWeight, "Threshold too high");
    }

    function disable(bytes calldata) external payable override {
        require(weightedStorage[msg.sender].totalWeight != 0, "Not enabled");
        address currentGuardian = weightedStorage[msg.sender].firstGuardian;
        while (currentGuardian != address(uint160(type(uint160).max))) {
            address nextGuardian = guardian[currentGuardian][msg.sender].nextGuardian;
            emit GuardianRemoved(currentGuardian, msg.sender);
            delete guardian[currentGuardian][msg.sender];
            currentGuardian = nextGuardian;
        }
        delete weightedStorage[msg.sender];
    }

    function renew(address[] calldata _guardians, uint24[] calldata _weights, uint24 _threshold, uint48 _delay)
        external
        payable
    {
        require(weightedStorage[msg.sender].totalWeight != 0, "Not enabled");
        address currentGuardian = weightedStorage[msg.sender].firstGuardian;
<<<<<<< HEAD
        while (currentGuardian != msg.sender) {
=======
        while (currentGuardian != address(uint160(type(uint160).max))) {
>>>>>>> da0cf196
            address nextGuardian = guardian[currentGuardian][msg.sender].nextGuardian;
            emit GuardianRemoved(currentGuardian, msg.sender);
            delete guardian[currentGuardian][msg.sender];
            currentGuardian = nextGuardian;
        }
        delete weightedStorage[msg.sender];
        require(_guardians.length == _weights.length, "Length mismatch");
<<<<<<< HEAD
        weightedStorage[msg.sender].firstGuardian = _guardians[0];
=======
        weightedStorage[msg.sender].firstGuardian = address(uint160(type(uint160).max));
>>>>>>> da0cf196
        _addGuardians(_guardians, _weights, msg.sender);
        weightedStorage[msg.sender].delay = _delay;
        weightedStorage[msg.sender].threshold = _threshold;
    }

    function approve(bytes32 _callDataAndNonceHash, address _kernel) external {
        require(guardian[msg.sender][_kernel].weight != 0, "Guardian not enabled");
        require(weightedStorage[_kernel].threshold != 0, "Kernel not enabled");
        ProposalStorage storage proposal = proposalStatus[_callDataAndNonceHash][_kernel];
        require(proposal.status == ProposalStatus.Ongoing, "Proposal not ongoing");
        VoteStorage storage vote = voteStatus[_callDataAndNonceHash][msg.sender][_kernel];
        require(vote.status == VoteStatus.NA, "Already voted");
        vote.status = VoteStatus.Approved;
        (, bool isApproved) = getApproval(_kernel, _callDataAndNonceHash);
        if (isApproved) {
            proposal.status = ProposalStatus.Approved;
            proposal.validAfter = ValidAfter.wrap(uint48(block.timestamp + weightedStorage[_kernel].delay));
        }
    }

    function approveWithSig(bytes32 _callDataAndNonceHash, address _kernel, bytes calldata sigs) external {
        uint256 sigCount = sigs.length / 65;
        require(weightedStorage[_kernel].threshold != 0, "Kernel not enabled");
        ProposalStorage storage proposal = proposalStatus[_callDataAndNonceHash][_kernel];
        require(proposal.status == ProposalStatus.Ongoing, "Proposal not ongoing");
        for (uint256 i = 0; i < sigCount; i++) {
            address signer = ECDSA.recover(
                _hashTypedData(
                    keccak256(abi.encode(keccak256("Approve(bytes32 callDataAndNonceHash)"), _callDataAndNonceHash))
                ),
                sigs[i * 65:(i + 1) * 65]
            );
            VoteStorage storage vote = voteStatus[_callDataAndNonceHash][signer][_kernel];
            require(vote.status == VoteStatus.NA, "Already voted");
            vote.status = VoteStatus.Approved;
        }

        (, bool isApproved) = getApproval(_kernel, _callDataAndNonceHash);
        if (isApproved) {
            proposal.status = ProposalStatus.Approved;
            proposal.validAfter = ValidAfter.wrap(uint48(block.timestamp + weightedStorage[_kernel].delay));
        }
    }

    function veto(bytes32 _callDataAndNonceHash) external {
        ProposalStorage storage proposal = proposalStatus[_callDataAndNonceHash][msg.sender];
        require(
            proposal.status == ProposalStatus.Ongoing || proposal.status == ProposalStatus.Approved,
            "Proposal not ongoing"
        );
        proposal.status = ProposalStatus.Rejected;
    }

    function validateUserOp(UserOperation calldata userOp, bytes32 userOpHash, uint256)
        external
        payable
        returns (ValidationData validationData)
    {
        bytes32 callDataAndNonceHash = keccak256(abi.encode(userOp.sender, userOp.callData, userOp.nonce));
        ProposalStorage storage proposal = proposalStatus[callDataAndNonceHash][msg.sender];
        WeightedECDSAValidatorStorage storage strg = weightedStorage[msg.sender];
        if (strg.threshold == 0) {
            return SIG_VALIDATION_FAILED;
        }
        (uint256 totalWeight, bool passed) = getApproval(msg.sender, callDataAndNonceHash);
        uint256 threshold = strg.threshold;
        if (proposal.status == ProposalStatus.Ongoing && !passed) {
            if (strg.delay != 0) {
                // if delay > 0, only allow proposal to be approved before execution
                return SIG_VALIDATION_FAILED;
            }
            bytes calldata sig = userOp.signature;
            // parse sig with 65 bytes
            uint256 sigCount = sig.length / 65;
            require(sigCount > 0, "No sig");
            address signer;
            VoteStorage storage vote;
            for (uint256 i = 0; i < sigCount - 1 && !passed; i++) {
                signer = ECDSA.recover(
                    _hashTypedData(
                        keccak256(abi.encode(keccak256("Approve(bytes32 callDataAndNonceHash)"), callDataAndNonceHash))
                    ),
                    sig[i * 65:(i + 1) * 65]
                );
                vote = voteStatus[callDataAndNonceHash][signer][msg.sender];
                if (vote.status != VoteStatus.NA) {
                    continue;
                } // skip if already voted
                vote.status = VoteStatus.Approved;
                totalWeight += guardian[signer][msg.sender].weight;
                if (totalWeight >= threshold) {
                    passed = true;
                }
            }
            // userOpHash verification for the last sig
            signer = ECDSA.recover(ECDSA.toEthSignedMessageHash(userOpHash), sig[sig.length - 65:]);
            vote = voteStatus[callDataAndNonceHash][signer][msg.sender];
            if (vote.status == VoteStatus.NA) {
                vote.status = VoteStatus.Approved;
                totalWeight += guardian[signer][msg.sender].weight;
                if (totalWeight >= threshold) {
                    passed = true;
                }
<<<<<<< HEAD
            }
            if (passed && guardian[signer][msg.sender].weight != 0) {
                proposal.status = ProposalStatus.Executed;
                return packValidationData(ValidAfter.wrap(0), ValidUntil.wrap(0));
            }
        } else if (proposal.status == ProposalStatus.Approved || passed) {
            if (userOp.paymasterAndData.length == 0 || address(bytes20(userOp.paymasterAndData[0:20])) == address(0)) {
                address signer = ECDSA.recover(ECDSA.toEthSignedMessageHash(userOpHash), userOp.signature);
                if (guardian[signer][msg.sender].weight != 0) {
                    proposal.status = ProposalStatus.Executed;
                    return packValidationData(proposal.validAfter, ValidUntil.wrap(0));
                }
            } else {
                proposal.status = ProposalStatus.Executed;
                return packValidationData(proposal.validAfter, ValidUntil.wrap(0));
            }
        }
        return SIG_VALIDATION_FAILED;
    }

    function getApproval(address kernel, bytes32 hash) public view returns (uint256 approvals, bool passed) {
        WeightedECDSAValidatorStorage storage strg = weightedStorage[kernel];
        for (
            address currentGuardian = strg.firstGuardian;
            currentGuardian != address(0);
            currentGuardian = guardian[currentGuardian][kernel].nextGuardian
        ) {
            if (voteStatus[hash][currentGuardian][kernel].status == VoteStatus.Approved) {
                approvals += guardian[currentGuardian][kernel].weight;
            }
        }
        passed = approvals >= strg.threshold;
    }

=======
            }
            proposal.status = ProposalStatus.Executed;
            if (passed && guardian[signer][msg.sender].weight != 0) {
                return packValidationData(ValidAfter.wrap(0), ValidUntil.wrap(0));
            }
            return SIG_VALIDATION_FAILED;
        } else if (proposal.status == ProposalStatus.Approved || passed) {
            if (userOp.paymasterAndData.length == 0 || address(bytes20(userOp.paymasterAndData[0:20])) == address(0)) {
                address signer = ECDSA.recover(ECDSA.toEthSignedMessageHash(userOpHash), userOp.signature);
                if (guardian[signer][msg.sender].weight != 0) {
                    proposal.status = ProposalStatus.Executed;
                    return packValidationData(proposal.validAfter, ValidUntil.wrap(0));
                }
            } else {
                proposal.status = ProposalStatus.Executed;
                return packValidationData(proposal.validAfter, ValidUntil.wrap(0));
            }
        }
        return SIG_VALIDATION_FAILED;
    }

    function getApproval(address kernel, bytes32 hash) public view returns (uint256 approvals, bool passed) {
        WeightedECDSAValidatorStorage storage strg = weightedStorage[kernel];
        for (
            address currentGuardian = strg.firstGuardian;
            currentGuardian != address(0);
            currentGuardian = guardian[currentGuardian][kernel].nextGuardian
        ) {
            if (voteStatus[hash][currentGuardian][kernel].status == VoteStatus.Approved) {
                approvals += guardian[currentGuardian][kernel].weight;
            }
        }
        passed = approvals >= strg.threshold;
    }

>>>>>>> da0cf196
    function validCaller(address, bytes calldata) external view override returns (bool) {
        return false;
    }

    function validateSignature(bytes32 hash, bytes calldata signature) external view returns (ValidationData) {
        WeightedECDSAValidatorStorage storage strg = weightedStorage[msg.sender];
        if (strg.threshold == 0) {
            return SIG_VALIDATION_FAILED;
        }

        uint256 sigCount = signature.length / 65;
        if (sigCount == 0) {
            return SIG_VALIDATION_FAILED;
        }
        uint256 totalWeight = 0;
        address prevSigner = address(uint160(type(uint160).max));
        for (uint256 i = 0; i < sigCount; i++) {
            address signer = ECDSA.recover(hash, signature[i * 65:(i + 1) * 65]);
            totalWeight += guardian[signer][msg.sender].weight;
            if (totalWeight >= strg.threshold) {
                return packValidationData(ValidAfter.wrap(0), ValidUntil.wrap(0));
            }
            if (signer >= prevSigner) {
                return SIG_VALIDATION_FAILED;
            }
            prevSigner = signer;
        }
        return SIG_VALIDATION_FAILED;
    }
}<|MERGE_RESOLUTION|>--- conflicted
+++ resolved
@@ -104,11 +104,7 @@
     {
         require(weightedStorage[msg.sender].totalWeight != 0, "Not enabled");
         address currentGuardian = weightedStorage[msg.sender].firstGuardian;
-<<<<<<< HEAD
-        while (currentGuardian != msg.sender) {
-=======
         while (currentGuardian != address(uint160(type(uint160).max))) {
->>>>>>> da0cf196
             address nextGuardian = guardian[currentGuardian][msg.sender].nextGuardian;
             emit GuardianRemoved(currentGuardian, msg.sender);
             delete guardian[currentGuardian][msg.sender];
@@ -116,11 +112,7 @@
         }
         delete weightedStorage[msg.sender];
         require(_guardians.length == _weights.length, "Length mismatch");
-<<<<<<< HEAD
-        weightedStorage[msg.sender].firstGuardian = _guardians[0];
-=======
         weightedStorage[msg.sender].firstGuardian = address(uint160(type(uint160).max));
->>>>>>> da0cf196
         _addGuardians(_guardians, _weights, msg.sender);
         weightedStorage[msg.sender].delay = _delay;
         weightedStorage[msg.sender].threshold = _threshold;
@@ -224,12 +216,12 @@
                 if (totalWeight >= threshold) {
                     passed = true;
                 }
-<<<<<<< HEAD
-            }
+            }
+            proposal.status = ProposalStatus.Executed;
             if (passed && guardian[signer][msg.sender].weight != 0) {
-                proposal.status = ProposalStatus.Executed;
                 return packValidationData(ValidAfter.wrap(0), ValidUntil.wrap(0));
             }
+            return SIG_VALIDATION_FAILED;
         } else if (proposal.status == ProposalStatus.Approved || passed) {
             if (userOp.paymasterAndData.length == 0 || address(bytes20(userOp.paymasterAndData[0:20])) == address(0)) {
                 address signer = ECDSA.recover(ECDSA.toEthSignedMessageHash(userOpHash), userOp.signature);
@@ -259,43 +251,6 @@
         passed = approvals >= strg.threshold;
     }
 
-=======
-            }
-            proposal.status = ProposalStatus.Executed;
-            if (passed && guardian[signer][msg.sender].weight != 0) {
-                return packValidationData(ValidAfter.wrap(0), ValidUntil.wrap(0));
-            }
-            return SIG_VALIDATION_FAILED;
-        } else if (proposal.status == ProposalStatus.Approved || passed) {
-            if (userOp.paymasterAndData.length == 0 || address(bytes20(userOp.paymasterAndData[0:20])) == address(0)) {
-                address signer = ECDSA.recover(ECDSA.toEthSignedMessageHash(userOpHash), userOp.signature);
-                if (guardian[signer][msg.sender].weight != 0) {
-                    proposal.status = ProposalStatus.Executed;
-                    return packValidationData(proposal.validAfter, ValidUntil.wrap(0));
-                }
-            } else {
-                proposal.status = ProposalStatus.Executed;
-                return packValidationData(proposal.validAfter, ValidUntil.wrap(0));
-            }
-        }
-        return SIG_VALIDATION_FAILED;
-    }
-
-    function getApproval(address kernel, bytes32 hash) public view returns (uint256 approvals, bool passed) {
-        WeightedECDSAValidatorStorage storage strg = weightedStorage[kernel];
-        for (
-            address currentGuardian = strg.firstGuardian;
-            currentGuardian != address(0);
-            currentGuardian = guardian[currentGuardian][kernel].nextGuardian
-        ) {
-            if (voteStatus[hash][currentGuardian][kernel].status == VoteStatus.Approved) {
-                approvals += guardian[currentGuardian][kernel].weight;
-            }
-        }
-        passed = approvals >= strg.threshold;
-    }
-
->>>>>>> da0cf196
     function validCaller(address, bytes calldata) external view override returns (bool) {
         return false;
     }
